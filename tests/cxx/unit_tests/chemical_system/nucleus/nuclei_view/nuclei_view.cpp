--- conflicted
+++ resolved
@@ -60,16 +60,6 @@
             REQUIRE(value[1] == n1);
         }
 
-<<<<<<< HEAD
-        if constexpr(!std::is_same_v<NucleiType,
-                                     std::remove_cv_t<NucleiType>>) {
-            SECTION("mutable to const") {
-                using no_cv = std::remove_cv_t<NucleiType>;
-                no_cv no_cv_value_set(value_set);
-                NucleiView<no_cv> other(no_cv_value_set);
-                view_type other_const(other);
-                REQUIRE(other_const == value);
-=======
         SECTION("mutable to read-only") {
             using no_cv_t = std::remove_cv_t<NucleiType>;
             if constexpr(std::is_same_v<NucleiType, const no_cv_t>) {
@@ -77,7 +67,6 @@
                 NucleiView<Nuclei> is_mutable(value_set2);
                 view_type is_const_now(is_mutable);
                 REQUIRE(is_const_now == value);
->>>>>>> 455e5642
             }
         }
 
