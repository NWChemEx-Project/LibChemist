/*
 * Copyright 2022 NWChemEx-Project
 *
 * Licensed under the Apache License, Version 2.0 (the "License");
 * you may not use this file except in compliance with the License.
 * You may obtain a copy of the License at
 *
 * http://www.apache.org/licenses/LICENSE-2.0
 *
 * Unless required by applicable law or agreed to in writing, software
 * distributed under the License is distributed on an "AS IS" BASIS,
 * WITHOUT WARRANTIES OR CONDITIONS OF ANY KIND, either express or implied.
 * See the License for the specific language governing permissions and
 * limitations under the License.
 */

#include <catch2/catch.hpp>
#include <chemist/vector_space/spin_space.hpp>

using namespace chemist;
using namespace chemist::vector_space;
using namespace Catch::Matchers;

TEST_CASE("SpinSpace") {
    SECTION("CTors") {
        SECTION("Default") {
            const auto s = SpinSpace();
            REQUIRE(s.size() == 0);
            REQUIRE_THROWS(s.spin_channel(0));
        }

        SECTION("With total spin") {
            auto s = SpinSpace(3);
            REQUIRE(s.size() == 3);
            REQUIRE_THAT(s.spin_channel(0), WithinAbs(1.0, 0.00001));
            REQUIRE_THAT(s.spin_channel(1), WithinAbs(0.0, 0.00001));
            REQUIRE_THAT(s.spin_channel(2), WithinAbs(-1.0, 0.00001));
        }

        SECTION("Copy constructor") {
            auto s3_1 = SpinSpace(4);
            auto s3_2 = SpinSpace(s3_1);
            REQUIRE(s3_2.size() == 4);
            REQUIRE_THAT(s3_2.spin_channel(0), WithinAbs(1.5, 0.00001));
            REQUIRE_THAT(s3_2.spin_channel(1), WithinAbs(0.5, 0.00001));
            REQUIRE_THAT(s3_2.spin_channel(2), WithinAbs(-0.5, 0.00001));
            REQUIRE_THAT(s3_2.spin_channel(3), WithinAbs(-1.5, 0.00001));
        }

        SECTION("Move constructor") {
            auto s3_1 = SpinSpace(4);
            auto s3_2 = SpinSpace(std::move(s3_1));
            REQUIRE(s3_2.size() == 4);
            REQUIRE_THAT(s3_2.spin_channel(0), WithinAbs(1.5, 0.00001));
            REQUIRE_THAT(s3_2.spin_channel(1), WithinAbs(0.5, 0.00001));
            REQUIRE_THAT(s3_2.spin_channel(2), WithinAbs(-0.5, 0.00001));
            REQUIRE_THAT(s3_2.spin_channel(3), WithinAbs(-1.5, 0.00001));
        }
    }

    SECTION("Assignment") {
        SECTION("Copy assignment") {
            auto s1_1  = SpinSpace(2);
            auto copy  = SpinSpace();
            auto ps1_2 = &(copy = s1_1);
            REQUIRE(ps1_2 == &copy);
            REQUIRE(ps1_2->size() == 2);
            REQUIRE_THAT(ps1_2->spin_channel(0), WithinAbs(0.5, 0.00001));
            REQUIRE_THAT(ps1_2->spin_channel(1), WithinAbs(-0.5, 0.00001));
        }

        SECTION("Move assignment") {
            auto s1_1  = SpinSpace(2);
            auto moved = SpinSpace();
            auto ps1_2 = &(moved = std::move(s1_1));
            REQUIRE(ps1_2 == &moved);
            REQUIRE(ps1_2->size() == 2);
            REQUIRE_THAT(ps1_2->spin_channel(0), WithinAbs(0.5, 0.00001));
            REQUIRE_THAT(ps1_2->spin_channel(1), WithinAbs(-0.5, 0.00001));
        }
    }

    SECTION("Accessors") {
        SECTION("Total Spin") {
            auto s = SpinSpace(3);
<<<<<<< HEAD
	    REQUIRE_THAT(s.total_spin(), WithinAbs(1.0, 0.00001));
	}
=======
            REQUIRE_THAT(s.TotalSpin(), WithinAbs(1.0, 0.00001));
        }
>>>>>>> fcc7e740

        SECTION("Spin channel: out of range") {
            auto s = SpinSpace(3);
            REQUIRE_THROWS(s.spin_channel(4));
        }
    }

    SECTION("Clone") {
        auto s3_1  = SpinSpace(3);
        auto ps3_2 = s3_1.clone();
        REQUIRE(ps3_2->equal(s3_1));
    }

    SECTION("Comparison") {
        SECTION("Operator ==") {
            auto s2_1 = SpinSpace(2);
            auto s2_2 = SpinSpace(2);
            auto s3   = SpinSpace(3);
            REQUIRE(s2_1 == s2_2);
            REQUIRE_FALSE(s2_1 == s3);
        }

        SECTION("Operator !=") {
            auto s2_1 = SpinSpace(2);
            auto s2_2 = SpinSpace(2);
            auto s3   = SpinSpace(3);
            REQUIRE_FALSE(s2_1 != s2_2);
            REQUIRE(s2_1 != s3);
        }
    }
}<|MERGE_RESOLUTION|>--- conflicted
+++ resolved
@@ -83,13 +83,8 @@
     SECTION("Accessors") {
         SECTION("Total Spin") {
             auto s = SpinSpace(3);
-<<<<<<< HEAD
 	    REQUIRE_THAT(s.total_spin(), WithinAbs(1.0, 0.00001));
 	}
-=======
-            REQUIRE_THAT(s.TotalSpin(), WithinAbs(1.0, 0.00001));
-        }
->>>>>>> fcc7e740
 
         SECTION("Spin channel: out of range") {
             auto s = SpinSpace(3);
