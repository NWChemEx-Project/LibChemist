--- conflicted
+++ resolved
@@ -27,15 +27,7 @@
         SECTION("Axes not set") {
             auto s = CartesianSpace(3);
             REQUIRE(s.size() == 3);
-<<<<<<< HEAD
 	    REQUIRE(s.axis_vec == decltype(s.axis_vec){});
-=======
-<<<<<<< HEAD
-            REQUIRE(s.axis_vec == decltype(s.axis_vec){});
-=======
-            REQUIRE(s.axis_arr.empty() == true);
->>>>>>> 37c18e66d35f86640b4c10c1f8e4fc88b6f625f4
->>>>>>> 724271f0
         }
 
         SECTION("Axes set") {
@@ -68,21 +60,8 @@
             REQUIRE(s.axis_vec[1] == "yy");
             REQUIRE(s.axis_vec[2] == "zz");
             REQUIRE(s.axis_vec[3] == "xy");
-<<<<<<< HEAD
 	    REQUIRE(s.axis_vec[4] == "yz");
 	    REQUIRE(s.axis_vec[5] == "zx");
-=======
-            REQUIRE(s.axis_vec[4] == "yz");
-            REQUIRE(s.axis_vec[5] == "zx");
-=======
-            REQUIRE(s.axis_arr[0] == "xx");
-            REQUIRE(s.axis_arr[1] == "yy");
-            REQUIRE(s.axis_arr[2] == "zz");
-            REQUIRE(s.axis_arr[3] == "xy");
-            REQUIRE(s.axis_arr[4] == "yz");
-            REQUIRE(s.axis_arr[5] == "zx");
->>>>>>> 37c18e66d35f86640b4c10c1f8e4fc88b6f625f4
->>>>>>> 724271f0
         }
     }
 
