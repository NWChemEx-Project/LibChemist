--- conflicted
+++ resolved
@@ -5,11 +5,7 @@
 using namespace libchemist::tensor;
 
 TEST_CASE("LabeledTensorWrapper") {
-<<<<<<< HEAD
-    using tensor         = SparseTensorWrapper;
-=======
     using tensor         = type::SparseTensorWrapper;
->>>>>>> 4d522daa
     using labeled_tensor = detail_::LabeledTensorWrapper<tensor>;
 
     auto& world = TA::get_default_world();
