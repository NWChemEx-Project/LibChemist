--- conflicted
+++ resolved
@@ -45,17 +45,10 @@
     /// Symbol to atomic number map
     using sym_map = utilities::CaseInsensitiveMap<size_type>;
 
-<<<<<<< HEAD
     /// Atomic symbol to basis set name map
     using atom_basis_pair = std::pair<size_type, std::string>; // pair of atomic number and basis set name
     using atom_dm_map = std::map<atom_basis_pair, atom_dm_t>; // map from (atomic number, basis name) to 
                                                               // the atomic density matrix
-=======
-    /// Symbol to atomic number map
-    using atom_dm_map =
-      std::map<size_type,
-               atom_dm_t>; // map from atomic number to atomic density matrix
->>>>>>> fbbd7b11
 
     /**
      * @name PeriodicTablePIMPL Public API
@@ -319,11 +312,7 @@
 inline bool PeriodicTablePIMPL::operator==(
   const PeriodicTablePIMPL& rhs) const {
     return m_sym_2_Z == rhs.m_sym_2_Z && m_atoms == rhs.m_atoms &&
-<<<<<<< HEAD
            m_isotopes == rhs.m_isotopes && 
-=======
-           m_isotopes == rhs.m_isotopes && m_atoms == rhs.m_atoms &&
->>>>>>> fbbd7b11
            m_atom_dms == rhs.m_atom_dms;
 }
 
