--- conflicted
+++ resolved
@@ -149,8 +149,6 @@
     std::vector<bool> m_connections_;
 };
 
-<<<<<<< HEAD
-=======
 // ---------------------------- Implementations --------------------------------
 
 inline ConnectivityTablePIMPL::ConnectivityTablePIMPL(size_type natoms) :
@@ -219,6 +217,5 @@
     }
     return pair_type{min, max};
 }
->>>>>>> 5e855f3e
 
 } // namespace libchemist::topology::detail_