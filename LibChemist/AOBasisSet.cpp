#include "LibChemist/AOBasisSet.hpp"
#include "LibChemist/Implementations/AOBasisSetPIMPL.hpp"
#include <SDE/Memoization.hpp>
#include <algorithm> //For max element

namespace LibChemist {

using value_type      = typename AOBasisSet::value_type;
using reference       = typename AOBasisSet::reference;
using const_reference = typename AOBasisSet::const_reference;
using size_type       = typename AOBasisSet::size_type;
using iterator        = typename AOBasisSet::iterator;
using const_iterator  = typename AOBasisSet::const_iterator;

AOBasisSet::AOBasisSet() :
  pimpl_(std::make_unique<detail_::ContiguousBasisSet>()) {}

AOBasisSet::AOBasisSet(std::initializer_list<value_type> il) : AOBasisSet() {
    for(auto& shelli : il) push_back(shelli);
}

AOBasisSet::AOBasisSet(const AOBasisSet& rhs) : AOBasisSet() {
    for(size_type i = 0; i < rhs.nshells(); ++i) push_back(rhs[i]);
}

AOBasisSet::AOBasisSet(AOBasisSet&& rhs) noexcept :
  pimpl_(std::move(rhs.pimpl_)) {}

AOBasisSet& AOBasisSet::operator=(const AOBasisSet& rhs) {
    return *this = std::move(AOBasisSet(rhs));
}

AOBasisSet& AOBasisSet::operator=(AOBasisSet&& rhs) noexcept {
    pimpl_.swap(rhs.pimpl_);
    return *this;
}

AOBasisSet::~AOBasisSet() noexcept = default;

void AOBasisSet::push_back(value_type da_shell) {
    return pimpl_->push_back(std::move(da_shell));
}

size_type AOBasisSet::nshells() const noexcept { return pimpl_->size(); }
reference AOBasisSet::at(std::size_t i) noexcept { return pimpl_->at(i); }

iterator AOBasisSet::begin() noexcept { return pimpl_->begin(); }
iterator AOBasisSet::end() noexcept { return pimpl_->end(); }
const_iterator AOBasisSet::begin() const noexcept { return pimpl_->begin(); }
const_iterator AOBasisSet::end() const noexcept { return pimpl_->end(); }

void AOBasisSet::hash(bphash::Hasher &h) const {
    for(const auto& shelli : *this) h(shelli);
}

std::pair<size_type, iterator> max_l(AOBasisSet& bs) noexcept {
    auto itr = std::max_element(
      bs.begin(), bs.end(), [](const AOShell& shelli, const AOShell& shellj) {
          return shelli.l() < shellj.l();
      });
    return itr != bs.end() ? std::make_pair(itr->l(), itr) :
                             std::make_pair(0ul, itr);
};

std::pair<size_type, const_iterator> max_l(const AOBasisSet& bs) noexcept {
    auto itr = std::max_element(
      bs.begin(), bs.end(), [](const AOShell& shelli, const AOShell& shellj) {
          return shelli.l() < shellj.l();
      });
    return itr != bs.end() ? std::make_pair(itr->l(), itr) :
                             std::make_pair(0ul, itr);
};

<<<<<<< HEAD
std::ostream& operator<<(std::ostream& os, const LibChemist::AOBasisSet& bs) {
=======
std::ostream& operator<<(std::ostream& os, const AOBasisSet& bs) {
>>>>>>> 5944e93c
    for(const auto& shelli : bs) os << shelli;
    return os;
}

<<<<<<< HEAD
} // namespace LibChemist
=======
} // namespace LibChemist
>>>>>>> 5944e93c
<|MERGE_RESOLUTION|>--- conflicted
+++ resolved
@@ -71,17 +71,9 @@
                              std::make_pair(0ul, itr);
 };
 
-<<<<<<< HEAD
-std::ostream& operator<<(std::ostream& os, const LibChemist::AOBasisSet& bs) {
-=======
 std::ostream& operator<<(std::ostream& os, const AOBasisSet& bs) {
->>>>>>> 5944e93c
     for(const auto& shelli : bs) os << shelli;
     return os;
 }
 
-<<<<<<< HEAD
-} // namespace LibChemist
-=======
-} // namespace LibChemist
->>>>>>> 5944e93c
+} // namespace LibChemist