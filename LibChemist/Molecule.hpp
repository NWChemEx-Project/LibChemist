#pragma once
#include "LibChemist/Atom.hpp"
#include <bphash/Hasher_fwd.hpp>
#include <vector> //For iterators

namespace LibChemist {
namespace detail_ {
/// Forward declaration of class that holds the molecule's implementation
class MolPIMPL;
} // namespace detail_

class Molecule {
public:
    /// Type of an atom contained in this class
    using value_type = Atom;

    /// Type of a reference to an atom
    using reference = value_type&;

    /// Type of a const reference to an atom
    using const_reference = const value_type&;

    /// Type of an iterator over the atoms
    using iterator = typename std::vector<value_type>::iterator;

    /// Type of a const iterator over the atoms
    using const_iterator = typename std::vector<value_type>::const_iterator;

    /// Type of a number returned by this class
    using size_type = std::size_t;

    /// Wrapper for tagging an input double as a charge
    struct Charge {
        double value = 0.0;
    };

    /// Wrapper for tagging an input size_type as a multiplicity
    struct Multiplicity {
        size_type value = 1ul;
    };

    /**
     * @brief Makes a molecule with no atoms, no charge, and a multiplicity of 1
     *
     * @throw std::bad_alloc if there is insufficient memory to
     */
    Molecule();

    ///@{
    Molecule(const Molecule& rhs);
    Molecule(Molecule&& rhs) noexcept;
    Molecule& operator=(const Molecule& rhs);
    Molecule& operator=(Molecule&& rhs) noexcept;
    ///@}

    /**
     * @defgroup State CTors
     * @brief The CTors in this section can be used to create a Molecule
     * initialized with a particular state.
     *
     * The Ctors in this section use look for a particular capture group.  The
     * available capture groups are:
     *
     * - [Multiplicity] denotes that the wrapped value should be regarded as the
     *   multiplicity of the molecule
     * - [Charge] denotes that the wrapped value should be utilized as the
     *   charge of the molecule
     * - [Atom] provides an atom for the molecule
     *
     * With the exception of Atom instances, a user may not supply more than one
     * of any other instance; attempting to provide multiple charges or
     * multiplicities will result in a compile error.  The order of the capture
     * groups is irrelevant.
     *
     * @param[in] mult The value to set the multiplicity of the molecule to.
     * @param[in] c The value to set the charge of the molecule to.
     * @param[in] a One of the atoms in the molecule.
     * @param[in] args The remaining unparsed arguments
     * @tparam Args The types of the remaining unparsed arguments.
     *
     * @throw std::bad_alloc if there is insufficient memory to add an Atom to
     *        the molecule.  Strong throw guarantee.
     *
     */
    ///@{
    template<typename... Args>
    Molecule(const Multiplicity& mult, Args&&... args) :
      Molecule(std::forward<Args>(args)...) {
        constexpr bool is_mult =
          std::disjunction_v<std::is_same<std::decay_t<Args>, Multiplicity>...>;
        static_assert(!is_mult, "Please only pass one multiplicity");
        multiplicity() = mult.value;
    }

    template<typename... Args>
    Molecule(const Charge& c, Args&&... args) :
      Molecule(std::forward<Args>(args)...) {
        constexpr bool is_q =
          std::disjunction_v<std::is_same<std::decay_t<Args>, Charge>...>;
        static_assert(!is_q, "Please only pass one charge");
        charge() = c.value;
    }

    template<typename... Args>
    Molecule(const Atom& a, Args&&... args) :
      Molecule(std::forward<Args>(args)..., ColoredAtom{a}) {}
    ///@}

    /// Default dtor
    ~Molecule() noexcept;

    /**
     * @brief Function used to add an additional atom to the molecule
     *
     * Given a molecule that contains @f$N@f$ atoms, this will make the provided
     * atom the @f$N+1@f$-th atom, which resides at index @f$N@f$.
     *
     * @param value the atom to add to the molecule.
     * @throw std::bad_alloc if there is insufficient memory to copy the state
     *        of the molecule over.  Strong throw guarantee.
     */
    void push_back(value_type value);

    /**
     * @brief Used to determine the number of atoms within the system.
     *
     * @return The number of atoms within the molecule
     * @throw None. No throw guarantee.
     */
    size_type size() const noexcept;

    /**
     * @brief Used to determine the number of electrons/alpha orbitals/beta
     * orbitals within the molecule.
     *
     * @return The value of the number of electrons/alpha orbitals/beta orbitals
     * within the molecule.
     *
     * @throw None. No throw guarantee.
     */
    ///@{
    size_type nelectrons() const noexcept;
    size_type nalpha() const noexcept;
    size_type nbeta() const noexcept;

    /**
     * @defgroup Property Accessors
     * @brief Functions for getting/setting properties of the molecule.
     *
     * @return The requested property.
     * @throw none no throw guarantee.
     */
    ///@{
    double& charge() noexcept;
    const double& charge() const noexcept {
        return const_cast<Molecule&>(*this).charge();
    }
    size_type& multiplicity() noexcept;
    const size_type& multiplicity() const noexcept {
        return const_cast<Molecule&>(*this).multiplicity();
    }
<<<<<<< HEAD

=======
    size_type nelectrons() const noexcept {
        size_type n = 0;
        for(const auto& x : *this) n += x.Z();
        return n - charge();
    }
>>>>>>> 3e3cf16b
    ///@}

    /**
     * @defgroup Atom Accessors
     * @brief Functions in this group can be used to set/get an individual atom.
     *
     * @param[in] i The index of the requested atom.  Should be in the range
     *            [0,size()).
     *
     * @warning No bounds checks are performed for any function in this section.
     * @return The requested atom.
     * @throw None no throw guarantee.
     */
    ///@{
    reference at(size_type i) noexcept;
    const_reference at(size_type i) const noexcept {
        return const_cast<Molecule&>(*this).at(i);
    }
    reference operator[](size_type i) noexcept { return at(i); }
    const_reference operator[](size_type i) const noexcept { return at(i); }
    ///@}

    /**
     * @defgroup Iterators
     * @brief Functions for returning iterators that can be used to iterate
     *        over the atoms in the molecule in an STL-like manner.
     *
     * @return An iterator pointing to the first Atom (for overloads of begin)
     *         or an iterator pointing to just past the last Atom (for overloads
     *         of end).
     * @throw none No throw guarantee.
     */
    ///@{
    iterator begin() noexcept;
    const_iterator begin() const noexcept;
    iterator end() noexcept;
    const_iterator end() const noexcept;
    ///@}
private:
    BPHASH_DECLARE_HASHING_FRIENDS
    void hash(bphash::Hasher& h) const;

    /// Struct for coloring an atom as seen
    struct ColoredAtom {
        Atom value;
    };

    /// Catches the scenario where a colored atom has made it back to the front
    template<typename... Args>
    Molecule(const ColoredAtom& a, Args&&... args) :
      Molecule({a.value, args.value...}) {}

    /// End-point for state ctor
    Molecule(std::initializer_list<Atom> atoms);

    /// The object actually implementing the Molecule class
    std::unique_ptr<detail_::MolPIMPL> pimpl_;
};

/**
 * @relates Molecule
 * @brief Overloads the stream insertion operator so that molecules can be
 *        printed.
 *
 * @param os The ostream instance to write to.
 * @param mol The Molecule instance to write to the stream.
 * @return The ostream instance containing the text representation of the
 *         molecule.
 * @throws std::ios_base::failure if anything goes wrong while writing.  Weak
 *         throw guarantee.
 */
std::ostream& operator<<(std::ostream& os, const Molecule& mol);

/**
 * @defgroup Molecule comparison operators
 * @relates Molecule
 * @brief Allows one to compare two molecule instances for exact equality.
 *
 * Two molecule instances are defined as equal if they have the same charge,
 * multiplicity, and atoms (w.r.t. atomic number, atomic mass, atomic
 * coordinates, and index within the atom-holding container). *N.B* that
 * floating-point comparisons are bit-wise with zero tolerance for deviation,
 * *i.e.*, 1.99999999999999 != 2.00000000000000
 *
 * @param[in] lhs The Molecule instance on the left of the equivalence operation
 * @param[in] rhs The Molecule instance on the right of the equivalence
 * operation
 * @return Whether the two molecules obey the requested equivalence relation.
 *
 * @throw none all comparisons are no throw guarantee.
 */
///@{
bool operator==(const Molecule& lhs, const Molecule& rhs) noexcept;
inline bool operator!=(const Molecule& lhs, const Molecule& rhs) noexcept {
    return !(lhs == rhs);
}
///@}

} // end namespace LibChemist<|MERGE_RESOLUTION|>--- conflicted
+++ resolved
@@ -159,15 +159,12 @@
     const size_type& multiplicity() const noexcept {
         return const_cast<Molecule&>(*this).multiplicity();
     }
-<<<<<<< HEAD
-
-=======
     size_type nelectrons() const noexcept {
         size_type n = 0;
         for(const auto& x : *this) n += x.Z();
         return n - charge();
     }
->>>>>>> 3e3cf16b
+
     ///@}
 
     /**
