--- conflicted
+++ resolved
@@ -27,11 +27,7 @@
 cpp_find_or_build_dependency(
     tiledarray
     URL github.com/ValeevGroup/tiledarray
-<<<<<<< HEAD
-    VERSION master
-=======
     VERSION ba3bef6d8abb4d00d500593585e0f23ad72b980d
->>>>>>> e2a56f86
     BUILD_TARGET tiledarray
     FIND_TARGET tiledarray
 )
