--- conflicted
+++ resolved
@@ -81,11 +81,7 @@
 template<typename ValueType, typename AllocatorType>
 void hash_object(const TA::Tensor<ValueType, AllocatorType>& A,
                  bphash::Hasher& h) {
-<<<<<<< HEAD
-    const char* mytype    = "TA::Tensor";
-=======
     const char* mytype = "TA::Tensor";
->>>>>>> 4a1da6c5
     h(A.range());
     const auto n = A.range().volume();
     for(auto i = 0ul; i < n; ++i) h(A[i]);
@@ -145,10 +141,7 @@
 void hash_object(const TA::DistArray<TensorType, PolicyType>& A,
                  bphash::Hasher& h) {
     const char* mytype = "TA::DistArray";
-<<<<<<< HEAD
-=======
     h(mytype);
->>>>>>> 4a1da6c5
     h(A.range());
     h(get_tile_hash_sum(A));
 }
