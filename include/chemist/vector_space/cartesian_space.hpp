--- conflicted
+++ resolved
@@ -33,15 +33,10 @@
 class CartesianSpace : public BaseSpace {
 public:
     /// Type used for indexing and offsets
-<<<<<<< HEAD
     using size_type = typename BaseSpace::size_type;
 
     /// String-like type used for labeling basis functions
     using label_type = std::string;
-=======
-    using size_type       = typename BaseSpace::size_type;
-    using label_type      = std::string;
->>>>>>> 604477a5
     using label_container = std::vector<label_type>;
     using const_label_reference = const label_container&;
 
@@ -51,11 +46,7 @@
      *
      *  @throw None No throws guarantee.
      */
-<<<<<<< HEAD
     CartesianSpace(size_type N) : m_N_(N){}
-=======
-    CartesianSpace(const unsigned int& N) : m_N_(N) {}
->>>>>>> 604477a5
 
     /** @brief Creates an N-dimensinal CartesianSpace with axis labels being given.
      *
@@ -71,32 +62,18 @@
      *         dimension of the space (invalid_argument) or initialization of the 
      *         string vector throws.
      */
-<<<<<<< HEAD
 template <typename ItType = std::vector<std::string>::iterator>
     CartesianSpace(const size_type& N, ItType& beginIt, ItType& endIt) : m_N_(N),
                    m_axis_vec_(std::forward<ItType>(beginIt), std::forward<ItType>(endIt)) {
        if(m_axis_vec_.size() != m_N_)
-=======
-    template<typename ItType = std::vector<std::string>::iterator>
-    CartesianSpace(const size_type& N, ItType& beginIt, ItType& endIt) :
-      m_N_(N), axis_vec(beginIt, endIt) {
-        if(axis_vec.size() != m_N_)
->>>>>>> 604477a5
             throw std::invalid_argument("Label vector length not equal to the"
                                         "dimension of the space!");
     }
 
-<<<<<<< HEAD
 template <typename ItType = std::vector<std::string>::iterator>    
     CartesianSpace(const size_type& N, ItType&& beginIt, ItType&& endIt) : m_N_(N), 
 	           m_axis_vec_(std::forward<ItType>(beginIt), std::forward<ItType>(endIt)) {
        if(m_axis_vec_.size() != m_N_)
-=======
-    template<typename ItType = std::vector<std::string>::iterator>
-    CartesianSpace(const size_type& N, ItType&& beginIt, ItType&& endIt) :
-      m_N_(N), axis_vec(beginIt, endIt) {
-        if(axis_vec.size() != m_N_)
->>>>>>> 604477a5
             throw std::invalid_argument("Label vector length not equal to the"
                                         "dimension of the space!");
     }
@@ -160,15 +137,8 @@
      *
      *  @throw Throws if vector asignment fails.
      */
-<<<<<<< HEAD
     const_label_reference get_axis_label() const {
 	return m_axis_vec_;
-=======
-    label_container* get_axis_label() const {
-        label_container* labels = new label_container;
-        (*labels).assign(axis_vec.begin(), axis_vec.end());
-        return labels;
->>>>>>> 604477a5
     }
 
 protected:
@@ -211,12 +181,7 @@
  *             guarantee.
  */
 inline bool operator==(const CartesianSpace& lhs, const CartesianSpace& rhs) {
-<<<<<<< HEAD
     if (lhs.get_axis_label() != rhs.get_axis_label()) return false;
-=======
-    if(*(lhs.get_axis_label()) != (*(rhs.get_axis_label())))
-        return false;
->>>>>>> 604477a5
     else {
         const BaseSpace& lhs_base = lhs;
         const BaseSpace& rhs_base = rhs;
@@ -224,16 +189,4 @@
     }
 }
 
-<<<<<<< HEAD
-=======
-// -----------------------------------------------------------------------------
-// ----------------------------- Template Instantiations -----------------------
-// -----------------------------------------------------------------------------
-using label_itor = std::vector<std::string>::iterator;
-template CartesianSpace::CartesianSpace<label_itor>(const size_type&,
-                                                    label_itor&, label_itor&);
-template CartesianSpace::CartesianSpace<label_itor>(const size_type&,
-                                                    label_itor&&, label_itor&&);
-
->>>>>>> 604477a5
 } // namespace chemist::vector_space