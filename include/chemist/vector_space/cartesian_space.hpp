--- conflicted
+++ resolved
@@ -51,14 +51,10 @@
      *
      *  @throw std::bad_alloc if changing of the capacity of the vector fails.
      */
-<<<<<<< HEAD
     CartesianSpace(size_type N) : m_N_(N){ 
 	m_axis_vec_.reserve(m_N_);
         m_axis_vec_.assign(m_N_,"None");
     }
-=======
-    CartesianSpace(size_type N) : m_N_(N) {}
->>>>>>> d2009269
 
     /** @brief Creates an N-dimensinal CartesianSpace with axis labels being
      * given.
@@ -76,27 +72,10 @@
      *         dimension of the space (invalid_argument) or initialization of
      * the string vector throws.
      */
-<<<<<<< HEAD
 template <typename ItType = std::vector<std::string>::iterator>    
     CartesianSpace(const size_type& N, ItType&& beginIt, ItType&& endIt) : m_N_(N), 
 	           m_axis_vec_(std::forward<ItType>(beginIt), std::forward<ItType>(endIt)) {
        if(m_axis_vec_.size() != m_N_)
-=======
-    template<typename ItType = std::vector<std::string>::iterator>
-    CartesianSpace(const size_type& N, ItType& beginIt, ItType& endIt) :
-      m_N_(N),
-      m_axis_vec_(std::forward<ItType>(beginIt), std::forward<ItType>(endIt)) {
-        if(m_axis_vec_.size() != m_N_)
-            throw std::invalid_argument("Label vector length not equal to the"
-                                        "dimension of the space!");
-    }
-
-    template<typename ItType = std::vector<std::string>::iterator>
-    CartesianSpace(const size_type& N, ItType&& beginIt, ItType&& endIt) :
-      m_N_(N),
-      m_axis_vec_(std::forward<ItType>(beginIt), std::forward<ItType>(endIt)) {
-        if(m_axis_vec_.size() != m_N_)
->>>>>>> d2009269
             throw std::invalid_argument("Label vector length not equal to the"
                                         "dimension of the space!");
     }
@@ -160,13 +139,9 @@
      *
      *  @throw None No throws guarantee.
      */
-<<<<<<< HEAD
     const_label_reference get_axis_labels() const {
 	return m_axis_vec_;
     }
-=======
-    const_label_reference get_axis_label() const { return m_axis_vec_; }
->>>>>>> d2009269
 
     /** @brief Function to access the an axis label. 
      *         With this function one may be able to set the label.
@@ -209,13 +184,7 @@
      *
      *  @throw Throw if the clone action fail.
      */
-<<<<<<< HEAD
     clone_type clone_() const override { return std::make_unique<CartesianSpace>(*this); }
-=======
-    std::unique_ptr<BaseSpace> clone_() override {
-        return std::make_unique<CartesianSpace>(*this);
-    }
->>>>>>> d2009269
 
 };
 
@@ -233,12 +202,7 @@
  *             guarantee.
  */
 inline bool operator==(const CartesianSpace& lhs, const CartesianSpace& rhs) {
-<<<<<<< HEAD
     if (lhs.get_axis_labels() != rhs.get_axis_labels()) return false;
-=======
-    if(lhs.get_axis_label() != rhs.get_axis_label())
-        return false;
->>>>>>> d2009269
     else {
         const BaseSpace& lhs_base = lhs;
         const BaseSpace& rhs_base = rhs;
