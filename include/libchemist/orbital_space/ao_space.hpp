#pragma once
#include "libchemist/basis_set/basis_set.hpp"
#include "libchemist/orbital_space/base_space.hpp"
#include "libchemist/orbital_space/dependent_space.hpp"

namespace libchemist::orbital_space {

/** @brief Models a space spanned by atomic orbitals.
 *
 *  The AO space takes on a special role in quantum chemistry in that it is a
 *  sort of lowest common denominator among spaces. This is because we usually
 *  know how to compute integrals in the AO space, but not directly in the
 *  derived spaces.
 *
 *  @tparam BasisType The type of the object holding the basis set parameters.
 *  @tparam BaseType  The type of the class this class derives from. It is
 *                    assumed to be either BaseSpace or DependentSpace.
 */
template<typename BasisType, typename BaseType>
class AOSpace : public BaseType {
private:
    /// Type of this instance
    using my_type = AOSpace<BasisType, BaseType>;

public:
    /// Type of the object holding the AO basis set parameters
    using basis_type = BasisType;

    /// Type used for indexing and offsets
    using size_type = typename BaseType::size_type;

    /** @brief Creates a new AOSpace. The AOSpace has no AO basis set and the
     *         base class is also default initialized.
     *
     *
     */
    AOSpace() = default;
<<<<<<< HEAD
=======

    AOSpace(const AOSpace& rhs) = default;
>>>>>>> ea70e4a6

    /** @brief Creates a new atomic orbital space.
     *
     * @tparam Args The types of the arguments which will be forwarded to the
     *              base class's ctor. These types will be deduced automatically
     *              and the user should not have to specify them.
     *
     * @param[in] bs The parameters of the atomic orbitals.
     * @param[in] args Inputs to forward to the base class's ctor.
     */
    template<typename... Args>
    explicit AOSpace(basis_type bs, Args&&... args);

    /** @brief Accessor for read/write access to the basis set parameters
     *
     *  @return The basis set parameters in a read/write state.
     */
    auto& basis_set() { return m_bs_; }

    /** @brief Accessor for read-only access to the basis set parameters
     *
     *  @return The basis set parameters in a read-only state.
     */
    const auto& basis_set() const { return m_bs_; }

protected:
    /// Get the type of the container holding the mode offsets from the base
    using mode_container = typename BaseType::mode_container;

    /** @brief Overrides the size member so that it returns the number of AOs.
     *
     *  This function returns the number of AOs in the basis set unless it
     *  inherits from `DerivedSpace`, in which case it returns the total number
     *  of AOs for each independent tuple.
     *
     *  @return The number of orbitals in this space.
     *
     *  @throw None No throw guarantee.
     */
    virtual size_type size_() const noexcept override;

    /** @brief Implements transform for an AOSpace
     *
     *  We presently assume that the integral is computed using the current
     *  AOSpace (we do not verify this assumption) and simply return the tensor
     *  we were provided.
     *
     *  @param[in] t The tensor to transform.
     *  @param[in] modes The modes of @p t to transform to this orbital space.
     *
     *  @return A copy of @p t.
     */
    virtual type::tensor_wrapper transform_(
      const type::tensor_wrapper& t,
      const mode_container& modes) const override;

    /** @brief Overrides hashing to account for the basis set
     *
     *  @param[in,out] h The hasher instance being used. After this call the
     *                   AO basis set wil be added to the internal hashed state.
     */
    virtual void hash_(sde::Hasher& h) const override;

    /** @brief Overrides polymorphic comparison to account for basis set.
     *
     *  @param[in] rhs The orbital space we are comparing to.
     *
     *  @return True if @p rhs is the same as this instance and false otherwise.
     *
     *  @throw None No throw guarantee.
     */
<<<<<<< HEAD
    virtual size_type size_() const noexcept override;

=======
>>>>>>> ea70e4a6
    virtual bool equal_(const BaseSpace& rhs) const noexcept override;

private:
    /// The object holding the basis set parameters
    basis_type m_bs_;
};

template<typename LHSAO, typename LHSBase, typename RHSAO, typename RHSBase>
inline bool operator==(const AOSpace<LHSAO, LHSBase>& lhs,
                       const AOSpace<RHSAO, RHSBase>& rhs) {
    // Must be same type
<<<<<<< HEAD
    if constexpr(!std::is_same_v<LHSAO, RHSAO>)
        return false;
    else if constexpr(!std::is_same_v<LHSBase, RHSBase>)
        return false;

    // Compare the basis sets
    if(lhs.basis_set() != rhs.basis_set()) return false;

    // If derived directly from BaseSpace no BaseType::operator== to call
    if constexpr(std::is_same_v<LHSBase, BaseSpace>)
        return true;
    else { // call operator== for BaseType
        const LHSBase& lbase = lhs;
        const RHSBase& rbase = rhs;
        return lhs == rhs;
    }
}

template<typename LHSAO, typename LHSBase, typename RHSAO, typename RHSBase>
inline bool operator!=(const AOSpace<LHSAO, LHSBase>& lhs,
                       const AOSpace<RHSAO, RHSBase>& rhs) {
    return !(lhs == rhs);
}

using AOSpaceD          = AOSpace<AOBasisSetD, BaseSpace>;
using AOSpaceF          = AOSpace<AOBasisSetF, BaseSpace>;
using DependentAOSpaceD = AOSpace<AOBasisSetD, DependentSpace>;
using DependentAOSpaceF = AOSpace<AOBasisSetF, DependentSpace>;

// ---------------------------- Implementations -------------------------------
=======
    if constexpr(!std::is_same_v<decltype(lhs), decltype(rhs)>)
        return false;
    else {
        // Compare the basis sets
        if(lhs.basis_set() != rhs.basis_set()) return false;
>>>>>>> ea70e4a6

        const LHSBase& lbase = lhs;
        const RHSBase& rbase = rhs;
        return lhs == rhs;
    }
}

template<typename LHSAO, typename LHSBase, typename RHSAO, typename RHSBase>
inline bool operator!=(const AOSpace<LHSAO, LHSBase>& lhs,
                       const AOSpace<RHSAO, RHSBase>& rhs) {
    return !(lhs == rhs);
}

// ------------------------------ Typedefs -------------------------------------
using AOSpaceD    = AOSpace<AOBasisSetD, BaseSpace>;
using AOSpaceF    = AOSpace<AOBasisSetF, BaseSpace>;
using DepAOSpaceD = AOSpace<AOBasisSetD, DependentSpace>;
using DepAOSpaceF = AOSpace<AOBasisSetF, DependentSpace>;

// ----------------- Forward Declare Explicit Instantiations -------------------
extern template class AOSpace<AOBasisSetD, BaseSpace>;
extern template class AOSpace<AOBasisSetF, BaseSpace>;
extern template class AOSpace<AOBasisSetD, DependentSpace>;
extern template class AOSpace<AOBasisSetF, DependentSpace>;

// ------------------- Inline Implementations ----------------------------------
template<typename BasisType, typename BaseType>
template<typename... Args>
AOSpace<BasisType, BaseType>::AOSpace(basis_type bs, Args&&... args) :
  BaseType(std::forward<Args>(args)...), m_bs_(std::move(bs)) {}

<<<<<<< HEAD
template<typename BasisType, typename BaseType>
void AOSpace<BasisType, BaseType>::hash_(sde::Hasher& h) const {
    if constexpr(std::is_same_v<BaseType, DerivedSpace>) { BaseType::hash_(h); }
    h(m_bs_);
}

template<typename BasisType, typename BaseType>
void AOSpace<BasisType, BaseType>::size_(sde::Hasher& h) const noexcept {
    if constexpr(std::is_same_v<BaseType, BaseSpace>) {
        return m_bs_.size();
    } else {
        return BaseType::size_();
    }
}

template<typename BasisType, typename BaseType>
bool AOSpace<BasisType, BaseType>::equal_(const BaseSpace& rhs) const noexcept {
    return this->equal_common(*this, rhs);
}

=======
>>>>>>> ea70e4a6
} // namespace libchemist::orbital_space<|MERGE_RESOLUTION|>--- conflicted
+++ resolved
@@ -35,11 +35,8 @@
      *
      */
     AOSpace() = default;
-<<<<<<< HEAD
-=======
 
     AOSpace(const AOSpace& rhs) = default;
->>>>>>> ea70e4a6
 
     /** @brief Creates a new atomic orbital space.
      *
@@ -111,11 +108,6 @@
      *
      *  @throw None No throw guarantee.
      */
-<<<<<<< HEAD
-    virtual size_type size_() const noexcept override;
-
-=======
->>>>>>> ea70e4a6
     virtual bool equal_(const BaseSpace& rhs) const noexcept override;
 
 private:
@@ -127,44 +119,11 @@
 inline bool operator==(const AOSpace<LHSAO, LHSBase>& lhs,
                        const AOSpace<RHSAO, RHSBase>& rhs) {
     // Must be same type
-<<<<<<< HEAD
-    if constexpr(!std::is_same_v<LHSAO, RHSAO>)
-        return false;
-    else if constexpr(!std::is_same_v<LHSBase, RHSBase>)
-        return false;
-
-    // Compare the basis sets
-    if(lhs.basis_set() != rhs.basis_set()) return false;
-
-    // If derived directly from BaseSpace no BaseType::operator== to call
-    if constexpr(std::is_same_v<LHSBase, BaseSpace>)
-        return true;
-    else { // call operator== for BaseType
-        const LHSBase& lbase = lhs;
-        const RHSBase& rbase = rhs;
-        return lhs == rhs;
-    }
-}
-
-template<typename LHSAO, typename LHSBase, typename RHSAO, typename RHSBase>
-inline bool operator!=(const AOSpace<LHSAO, LHSBase>& lhs,
-                       const AOSpace<RHSAO, RHSBase>& rhs) {
-    return !(lhs == rhs);
-}
-
-using AOSpaceD          = AOSpace<AOBasisSetD, BaseSpace>;
-using AOSpaceF          = AOSpace<AOBasisSetF, BaseSpace>;
-using DependentAOSpaceD = AOSpace<AOBasisSetD, DependentSpace>;
-using DependentAOSpaceF = AOSpace<AOBasisSetF, DependentSpace>;
-
-// ---------------------------- Implementations -------------------------------
-=======
     if constexpr(!std::is_same_v<decltype(lhs), decltype(rhs)>)
         return false;
     else {
         // Compare the basis sets
         if(lhs.basis_set() != rhs.basis_set()) return false;
->>>>>>> ea70e4a6
 
         const LHSBase& lbase = lhs;
         const RHSBase& rbase = rhs;
@@ -196,27 +155,4 @@
 AOSpace<BasisType, BaseType>::AOSpace(basis_type bs, Args&&... args) :
   BaseType(std::forward<Args>(args)...), m_bs_(std::move(bs)) {}
 
-<<<<<<< HEAD
-template<typename BasisType, typename BaseType>
-void AOSpace<BasisType, BaseType>::hash_(sde::Hasher& h) const {
-    if constexpr(std::is_same_v<BaseType, DerivedSpace>) { BaseType::hash_(h); }
-    h(m_bs_);
-}
-
-template<typename BasisType, typename BaseType>
-void AOSpace<BasisType, BaseType>::size_(sde::Hasher& h) const noexcept {
-    if constexpr(std::is_same_v<BaseType, BaseSpace>) {
-        return m_bs_.size();
-    } else {
-        return BaseType::size_();
-    }
-}
-
-template<typename BasisType, typename BaseType>
-bool AOSpace<BasisType, BaseType>::equal_(const BaseSpace& rhs) const noexcept {
-    return this->equal_common(*this, rhs);
-}
-
-=======
->>>>>>> ea70e4a6
 } // namespace libchemist::orbital_space