--- conflicted
+++ resolved
@@ -1,10 +1,6 @@
 #pragma once
 #include "libchemist/orbital_space/types.hpp"
-<<<<<<< HEAD
-#include <sde/detail_/memoization.hpp>
-=======
 #include <sde/hasher.hpp>
->>>>>>> ece955ff
 
 namespace libchemist::orbital_space {
 
@@ -36,12 +32,7 @@
 
     template<typename TileType, typename PolicyType, typename... ModeTypes>
     auto transform(const TA::DistArray<TileType, PolicyType>& t,
-<<<<<<< HEAD
-                    ModeTypes&&... modes) const;
-=======
                    ModeTypes&&... modes) const;
->>>>>>> ece955ff
-
     /** @brief Hashes the current instance.
      *
      *  @param[in,out] h The hasher instance to use for hashing. The internal
@@ -144,7 +135,6 @@
 
     /** @brief Replaces this instance's state with a copy of the state in
      *         @p rhs.
-<<<<<<< HEAD
      *
      *  The copy assignment operator is protected to avoid accidental slicing.
      *  `BaseSpace` has no state so the move assignment is a no-op.
@@ -153,16 +143,6 @@
      *
      *  @return The current instance, unchanged.
      *
-=======
-     *
-     *  The copy assignment operator is protected to avoid accidental slicing.
-     *  `BaseSpace` has no state so the move assignment is a no-op.
-     *
-     *  @param[in] rhs The instance being copied from.
-     *
-     *  @return The current instance, unchanged.
-     *
->>>>>>> ece955ff
      *  @throw None No throw gurantee.
      */
     BaseSpace& operator=(const BaseSpace& rhs) = default;
@@ -240,13 +220,8 @@
     virtual type::tensor_wrapper transform_(
       const type::tensor_wrapper& t, const mode_container& modes) const = 0;
 
-<<<<<<< HEAD
-    virtual type::tot_wrapper transform_(
-    const type::tot_wrapper& t, const mode_container& modes) const = 0;
-=======
     virtual type::tot_wrapper transform_(const type::tot_wrapper& t,
                                          const mode_container& modes) const = 0;
->>>>>>> ece955ff
 
     /// Actually implements hash. Should be overridden by derived classes
     virtual void hash_(sde::Hasher& h) const {};
@@ -279,7 +254,6 @@
 /** @brief Compares two BaseSpace instances for equality.
  *
  *  @relates BaseSpace
-<<<<<<< HEAD
  *
  *  This comparison is not done polymorphically (use `BaseSpace::equal` for
  *  that), rather it compares the state unique to the BaseSpace part of the
@@ -317,61 +291,11 @@
  *
  *  @throw None No throw guarantee.
  */
-=======
- *
- *  This comparison is not done polymorphically (use `BaseSpace::equal` for
- *  that), rather it compares the state unique to the BaseSpace part of the
- *  class hierarchy. Since there is no state unique in the BaseSpace part this
- *  function always returns true.
- *
- *  @note This function is defined so that derived classes do not need to worry
- *        about whether they derive directly from BaseSpace.
- *
- *  @param[in] <anonymous> The instance on the left of the equality operator.
- *  @param[in] <anonymous> The instance on the right of the equality operator.
- *
- *  @return True for all BaseSpace instances.
- *
- *  @throw None No throw guarantee.
- */
-inline bool operator==(const BaseSpace&, const BaseSpace&) { return true; }
-
-/** @brief Determines if two BaseSpace instances are different.
- *
- *  @relates BaseSpace
- *
- *  This comparison is not done polymorphically (use `BaseSpace::equal` for
- *  that), rather it compares the state unique to the BaseSpace part of the
- *  class hierarchy. Since there is no state unique in the BaseSpace part this
- *  function always returns false.
- *
- *  @note This function is defined so that derived classes do not need to worry
- *        about whether they derive directly from BaseSpace.
- *
- *  @param[in] <anonymous> The instance on the left of the inequality operator.
- *  @param[in] <anonymous> The instance on the right of the inequality operator.
- *
- *  @return False for all BaseSpace instances.
- *
- *  @throw None No throw guarantee.
- */
->>>>>>> ece955ff
 inline bool operator!=(const BaseSpace&, const BaseSpace&) { return false; }
 
 //------------------------- Implementations -----------------------------------
 template<typename TileType, typename PolicyType, typename... ModeTypes>
 auto BaseSpace::transform(const TA::DistArray<TileType, PolicyType>& t,
-<<<<<<< HEAD
-                         ModeTypes&&... modes) const {
-    constexpr bool do_transform = sizeof...(ModeTypes);
-    if constexpr (do_transform == 0) {
-        return t;
-    } else {
-        using scalar_type = typename TileType::scalar_type;
-        constexpr bool is_tot = TA::detail::is_tensor_of_tensor_v<TileType>;
-        using wrapper_t =
-            std::conditional_t<is_tot, type::tot_wrapper, type::tensor_wrapper>;
-=======
                           ModeTypes&&... modes) const {
     constexpr bool do_transform = sizeof...(ModeTypes);
     if constexpr(do_transform == 0) {
@@ -381,24 +305,15 @@
         constexpr bool is_tot = TA::detail::is_tensor_of_tensor_v<TileType>;
         using wrapper_t =
           std::conditional_t<is_tot, type::tot_wrapper, type::tensor_wrapper>;
->>>>>>> ece955ff
 
         wrapper_t wrapped(t);
         std::vector mode_v{type::size{std::forward<ModeTypes>(modes)}...};
         auto rv = transform_(std::move(wrapped), std::move(mode_v));
-<<<<<<< HEAD
-    if constexpr(is_tot) {
-        return rv.template get<type::tensor_of_tensors<scalar_type>>();
-    } else {
-        return rv.template get<type::tensor<scalar_type>>();
-    }
-=======
         if constexpr(is_tot) {
             return rv.template get<type::tensor_of_tensors<scalar_type>>();
         } else {
             return rv.template get<type::tensor<scalar_type>>();
         }
->>>>>>> ece955ff
     }
 }
 
