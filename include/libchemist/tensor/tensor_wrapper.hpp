--- conflicted
+++ resolved
@@ -218,10 +218,6 @@
      *
      *  @throw std::runtime_error if @p shape does not have the same volume as
      *                            the wrapped tensor. Strong throw guarantee.
-<<<<<<< HEAD
-     *
-=======
->>>>>>> fc4df500
      */
     TensorWrapper reshape(const std::initializer_list<size_type>& shape) const;
 
