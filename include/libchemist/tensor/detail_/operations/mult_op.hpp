#pragma once
#include "libchemist/tensor/detail_/op_layer.hpp"
#include "libchemist/tensor/detail_/type_traits.hpp"
#include "libchemist/types.hpp"
#include <TiledArray/expressions/contraction_helpers.h>

namespace libchemist::tensor::detail_ {

template<typename LHSType, typename RHSType>
class MultOp : public OpLayer<MultOp<LHSType, RHSType>> {
public:
<<<<<<< HEAD
    MultOp(LHSType lhs, RHSType rhs) : m_lhs_(std::move(lhs)), m_rhs_(std::move(rhs)) {}
=======
    MultOp(LHSType lhs, RHSType rhs) :
        m_lhs_(std::move(lhs)), m_rhs_(std::move(rhs)) {}
>>>>>>> a464ae5f

    template<typename ResultType>
    auto variant(ResultType&& r);

private:
    LHSType m_lhs_;
    RHSType m_rhs_;
};

<<<<<<< HEAD
template<typename LHSType, typename RHSType>
auto operator*(const OpLayer<LHSType>& lhs, const OpLayer<RHSType>& rhs) {
    return MultOp<LHSType, RHSType>(lhs.downcast(), rhs.downcast());
=======
template<typename LHSType, typename RHSType,
typename=enable_if_expression_t<std::decay_t<LHSType>>,
typename= enable_if_expression_t<std::decay_t<RHSType>>>
auto operator*(LHSType&& lhs, RHSType&& rhs) {
    using clean_lhs_t = std::decay_t<LHSType>;
    using clean_rhs_t = std::decay_t<RHSType>;
    using return_t = MultOp<clean_lhs_t, clean_rhs_t>;
    return return_t(std::forward<LHSType>(lhs), std::forward<RHSType>(rhs));
>>>>>>> a464ae5f
}

template<typename LHSType, typename RHSType>
template<typename ResultType>
auto MultOp<LHSType, RHSType>::variant(ResultType&& r) {
    auto lhs_variant    = m_lhs_.variant(r);
    auto rhs_variant    = m_rhs_.variant(r);
    auto result_variant = r.variant(r);
    // TODO ensure LHSType and RHSType are LabeledTensorWrapper instances
    using result_variant_t = std::decay_t<decltype(result_variant)>;
    auto l                 = [&](auto&& result) {
        using r_t               = std::decay_t<decltype(result.array())>;
        constexpr bool r_is_tot = is_tot_v<r_t>;
        auto m                  = [&](auto&& lhs) {
            using l_t               = std::decay_t<decltype(lhs.array())>;
            constexpr bool l_is_tot = is_tot_v<l_t>;
            auto n                  = [&](auto&& rhs) {
                using rhs_t               = std::decay_t<decltype(rhs.array())>;
                constexpr bool rhs_is_tot = is_tot_v<rhs_t>;
                if constexpr(!r_is_tot && !l_is_tot && !rhs_is_tot) {
                    result = lhs * rhs;
                } else if constexpr(rhs_is_tot && !l_is_tot) {
                    TA::expressions::einsum(result, rhs, lhs);
                } else {
                    TA::expressions::einsum(result, lhs, rhs);
                }
                return result_variant_t(result);
            };
            return std::visit(n, rhs_variant);
        };
        return std::visit(m, lhs_variant);
    };
    return std::visit(l, result_variant);
}

} // namespace libchemist::tensor::detail_<|MERGE_RESOLUTION|>--- conflicted
+++ resolved
@@ -9,12 +9,8 @@
 template<typename LHSType, typename RHSType>
 class MultOp : public OpLayer<MultOp<LHSType, RHSType>> {
 public:
-<<<<<<< HEAD
-    MultOp(LHSType lhs, RHSType rhs) : m_lhs_(std::move(lhs)), m_rhs_(std::move(rhs)) {}
-=======
     MultOp(LHSType lhs, RHSType rhs) :
         m_lhs_(std::move(lhs)), m_rhs_(std::move(rhs)) {}
->>>>>>> a464ae5f
 
     template<typename ResultType>
     auto variant(ResultType&& r);
@@ -24,20 +20,12 @@
     RHSType m_rhs_;
 };
 
-<<<<<<< HEAD
 template<typename LHSType, typename RHSType>
-auto operator*(const OpLayer<LHSType>& lhs, const OpLayer<RHSType>& rhs) {
-    return MultOp<LHSType, RHSType>(lhs.downcast(), rhs.downcast());
-=======
-template<typename LHSType, typename RHSType,
-typename=enable_if_expression_t<std::decay_t<LHSType>>,
-typename= enable_if_expression_t<std::decay_t<RHSType>>>
 auto operator*(LHSType&& lhs, RHSType&& rhs) {
     using clean_lhs_t = std::decay_t<LHSType>;
     using clean_rhs_t = std::decay_t<RHSType>;
     using return_t = MultOp<clean_lhs_t, clean_rhs_t>;
     return return_t(std::forward<LHSType>(lhs), std::forward<RHSType>(rhs));
->>>>>>> a464ae5f
 }
 
 template<typename LHSType, typename RHSType>
