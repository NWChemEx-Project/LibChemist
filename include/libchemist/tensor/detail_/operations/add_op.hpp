#pragma once
#include "libchemist/tensor/detail_/op_layer.hpp"
#include "libchemist/tensor/detail_/type_traits.hpp"

namespace libchemist::tensor::detail_ {

/** @brief Implements operator+ for the operation layer.
 *
 *  This class is charged with determining what:
 *  ```
 *  <expr> + <expr>
 *  ```
 *  works out to. More specifically given two pieces of an expression this class
 *  is charged with adding the variants contained in those pieces.
 *
 *  @tparam LHSType The type of the object on the left side of operator+
 *  @tparam RHSType The type of the object on the right side of operator+
 */
template<typename LHSType, typename RHSType>
class AddOp : public OpLayer<AddOp<LHSType, RHSType>> {
public:
    AddOp(LHSType lhs, RHSType rhs) :
        m_lhs_(std::move(lhs)), m_rhs_(std::move(rhs)) {}

    template<typename ResultType>
    auto variant(ResultType&& r);

private:
    LHSType m_lhs_;
    RHSType m_rhs_;
};

<<<<<<< HEAD
template<typename LHSType, typename RHSType>
auto operator+(const OpLayer<LHSType>& lhs, const OpLayer<RHSType>& rhs) {
    return AddOp<LHSType, RHSType>(lhs.downcast(), rhs.downcast());
=======
template<typename LHSType, typename RHSType,
         typename=enable_if_expression_t<std::decay_t<LHSType>>,
         typename=enable_if_expression_t<std::decay_t<RHSType>>>
auto operator+(LHSType&& lhs, RHSType&& rhs) {
    using clean_lhs_t = std::decay_t<LHSType>;
    using clean_rhs_t = std::decay_t<RHSType>;
    using return_t = AddOp<clean_lhs_t, clean_rhs_t>;
    return return_t(std::forward<LHSType>(lhs), std::forward<RHSType>(rhs));
>>>>>>> a464ae5f
}

// ----------------------- Implementations -------------------------------------

template<typename LHSType, typename RHSType>
template<typename ResultType>
auto AddOp<LHSType, RHSType>::variant(ResultType&& r) {
    auto lhs_variant     = m_lhs_.variant(r);
    auto rhs_variant     = m_rhs_.variant(r);
    using lhs_variant_t  = std::decay_t<decltype(lhs_variant)>;
    using rhs_variant_t  = std::decay_t<decltype(rhs_variant)>;
    using result_variant = add_variant_t<lhs_variant_t, rhs_variant_t>;
    auto l               = [rhs_variant{std::move(rhs_variant)}](auto&& lhs) {
        auto m = [&](auto&& rhs) { return result_variant{lhs + rhs}; };
        return std::visit(m, rhs_variant);
    };
    return std::visit(l, lhs_variant);
}

} // namespace libchemist::tensor::detail_<|MERGE_RESOLUTION|>--- conflicted
+++ resolved
@@ -30,11 +30,6 @@
     RHSType m_rhs_;
 };
 
-<<<<<<< HEAD
-template<typename LHSType, typename RHSType>
-auto operator+(const OpLayer<LHSType>& lhs, const OpLayer<RHSType>& rhs) {
-    return AddOp<LHSType, RHSType>(lhs.downcast(), rhs.downcast());
-=======
 template<typename LHSType, typename RHSType,
          typename=enable_if_expression_t<std::decay_t<LHSType>>,
          typename=enable_if_expression_t<std::decay_t<RHSType>>>
@@ -43,7 +38,6 @@
     using clean_rhs_t = std::decay_t<RHSType>;
     using return_t = AddOp<clean_lhs_t, clean_rhs_t>;
     return return_t(std::forward<LHSType>(lhs), std::forward<RHSType>(rhs));
->>>>>>> a464ae5f
 }
 
 // ----------------------- Implementations -------------------------------------
