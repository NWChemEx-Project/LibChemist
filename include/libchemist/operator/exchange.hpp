#pragma once
#include "libchemist/operator/density.hpp"
#include "libchemist/operator/detail_/operator_impl.hpp"
#include "libchemist/operator/electron.hpp"

namespace libchemist::operators {

/** @brief Exchange operator
 *
 *  The exchange operator is the product of the particle permutation operator
 *  and the Coulomb operator, i.e. @f$\frac{\widehat{P}_{12}}}{r_{12}}@f$
 *
 *  @tparam Particle1 The type of the first particle.
 *  @tparam Particle2 The type of the second particle.
 *
 */
template<typename Particle1, typename Particle2>
class Exchange : public detail_::OperatorImpl<Exchange, Particle1, Particle2> {
private:
    /// Type of the object this class inherits from
    using base_type = detail_::OperatorImpl<Exchange, Particle1, Particle2>;

public:
    Exchange()                = default;
    Exchange(const Exchange&) = default;
    Exchange(Exchange&&)      = default;
    Exchange(Particle1 p1, Particle2 p2):
      base_type(std::move(p1), std::move(p2)) {}
    Exchange& operator=(const Exchange&) = default;
    Exchange& operator=(Exchange&&) = default;

protected:
    /// Gives a more traditional representation than the default implementation
    std::string as_string_impl() const override { return "k\u0302"; }
};

/// Type of Hartree-Fock Exchange
using ElectronEDensityExchange = Exchange<Electron, OneElectronDensity>;

<<<<<<< HEAD
} // namespace libchemist
=======
template<typename Particle1, typename Particle2>
Exchange<Particle1, Particle2>::Exchange(Particle1 p1, Particle2 p2) :
  base_type(std::move(p1), std::move(p2)) {}

} // namespace libchemist::operators
>>>>>>> f9c39d2a
<|MERGE_RESOLUTION|>--- conflicted
+++ resolved
@@ -37,12 +37,4 @@
 /// Type of Hartree-Fock Exchange
 using ElectronEDensityExchange = Exchange<Electron, OneElectronDensity>;
 
-<<<<<<< HEAD
-} // namespace libchemist
-=======
-template<typename Particle1, typename Particle2>
-Exchange<Particle1, Particle2>::Exchange(Particle1 p1, Particle2 p2) :
-  base_type(std::move(p1), std::move(p2)) {}
-
-} // namespace libchemist::operators
->>>>>>> f9c39d2a
+} // namespace libchemist